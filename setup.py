#!/usr/bin/env python
# Licensed under a 3-clause BSD style license - see LICENSE.rst

import glob
import os
import sys

import ah_bootstrap
from setuptools import setup

#A dirty hack to get around some early import/configurations ambiguities
if sys.version_info[0] >= 3:
    import builtins
else:
    import __builtin__ as builtins
builtins._ASTROPY_SETUP_ = True

from astropy_helpers.setup_helpers import (
    register_commands, adjust_compiler, get_debug_option, get_package_info)
from astropy_helpers.git_helpers import get_git_devstr
from astropy_helpers.version_helpers import generate_version_py

# Get some values from the setup.cfg
from distutils import config
conf = config.ConfigParser()
conf.read(['setup.cfg'])
metadata = dict(conf.items('metadata'))

PACKAGENAME = metadata.get('package_name', 'packagename')
DESCRIPTION = metadata.get('description', 'Astropy affiliated package')
AUTHOR = metadata.get('author', '')
AUTHOR_EMAIL = metadata.get('author_email', '')
LICENSE = metadata.get('license', 'unknown')
URL = metadata.get('url', 'http://astropy.org')

# Get the long description from the package's docstring
__import__(PACKAGENAME)
package = sys.modules[PACKAGENAME]
LONG_DESCRIPTION = package.__doc__

# Store the package name in a built-in variable so it's easy
# to get from other parts of the setup infrastructure
builtins._ASTROPY_PACKAGE_NAME_ = PACKAGENAME

# VERSION should be PEP386 compatible (http://www.python.org/dev/peps/pep-0386)
VERSION = '0.0.dev'

# Indicates if this version is a release version
RELEASE = 'dev' not in VERSION

if not RELEASE:
    VERSION += get_git_devstr(False)

# Get root of asdf-standard documents
ASDF_STANDARD_ROOT = os.environ.get('ASDF_STANDARD_ROOT', 'asdf-standard')

# Populate the dict of setup command overrides; this should be done before
# invoking any other functionality from distutils since it can potentially
# modify distutils' behavior.
cmdclassd = register_commands(PACKAGENAME, VERSION, RELEASE)

# Adjust the compiler in case the default on this platform is to use a
# broken one.
adjust_compiler(PACKAGENAME)

# Freeze build information in version.py
generate_version_py(PACKAGENAME, VERSION, RELEASE,
                    get_debug_option(PACKAGENAME))

# Treat everything in scripts except README.rst as a script to be installed
scripts = [fname for fname in glob.glob(os.path.join('scripts', '*'))
           if os.path.basename(fname) != 'README.rst']


# Get configuration information from all of the various subpackages.
# See the docstring for setup_helpers.update_package_files for more
# details.
package_info = get_package_info()

# Add the project-global data
package_info['package_data'].setdefault(PACKAGENAME, []).append('data/*')

# The schemas come from a git submodule, so we deal with them here
schema_root = os.path.join(ASDF_STANDARD_ROOT, "schemas")

package_info['package_dir']['pyasdf.schemas'] = schema_root
package_info['packages'].append('pyasdf.schemas')

# The reference files come from a git submodule, so we deal with them here
reference_file_root = os.path.join(
    ASDF_STANDARD_ROOT, "reference_files", "0.1.0")

package_info['package_dir']['pyasdf.reference_files'] = reference_file_root
package_info['packages'].append('pyasdf.reference_files')

#Define entry points for command-line scripts
entry_points = {}
entry_points['console_scripts'] = [
    'asdftool = pyasdf.commands.main:main',
]

# Include all .c files, recursively, including those generated by
# Cython, since we can not do this in MANIFEST.in with a "dynamic"
# directory name.
c_files = []
for root, dirs, files in os.walk(PACKAGENAME):
    for filename in files:
        if filename.endswith('.c'):
            c_files.append(
                os.path.join(
                    os.path.relpath(root, PACKAGENAME), filename))
package_info['package_data'][PACKAGENAME].extend(c_files)

<<<<<<< HEAD
=======
# Note that requires and provides should not be included in the call to
# ``setup``, since these are now deprecated. See this link for more details:
# https://groups.google.com/forum/#!topic/astropy-dev/urYO8ckB2uM
>>>>>>> 9bf798e2

setup(name=PACKAGENAME,
      version=VERSION,
      description=DESCRIPTION,
      scripts=scripts,
<<<<<<< HEAD
      requires=['astropy'],
      install_requires=[
          'astropy>=1.0',
          'pyyaml>=3.10',
          'jsonschema>=2.3.0'],
      provides=[PACKAGENAME],
=======
      install_requires=['astropy'],
>>>>>>> 9bf798e2
      author=AUTHOR,
      author_email=AUTHOR_EMAIL,
      license=LICENSE,
      url=URL,
      long_description=LONG_DESCRIPTION,
      cmdclass=cmdclassd,
      zip_safe=False,
      use_2to3=True,
      entry_points=entry_points,
      **package_info
)<|MERGE_RESOLUTION|>--- conflicted
+++ resolved
@@ -111,27 +111,18 @@
                     os.path.relpath(root, PACKAGENAME), filename))
 package_info['package_data'][PACKAGENAME].extend(c_files)
 
-<<<<<<< HEAD
-=======
 # Note that requires and provides should not be included in the call to
 # ``setup``, since these are now deprecated. See this link for more details:
 # https://groups.google.com/forum/#!topic/astropy-dev/urYO8ckB2uM
->>>>>>> 9bf798e2
 
 setup(name=PACKAGENAME,
       version=VERSION,
       description=DESCRIPTION,
       scripts=scripts,
-<<<<<<< HEAD
-      requires=['astropy'],
       install_requires=[
           'astropy>=1.0',
           'pyyaml>=3.10',
           'jsonschema>=2.3.0'],
-      provides=[PACKAGENAME],
-=======
-      install_requires=['astropy'],
->>>>>>> 9bf798e2
       author=AUTHOR,
       author_email=AUTHOR_EMAIL,
       license=LICENSE,
